name = "SphericalScattering"
uuid = "1a9ea918-b599-4f1f-bd9a-d681e8bb5b3e"
authors = ["Bernd Hofmann <Bernd.Hofmann@tum.de> and contributors"]
version = "0.1.0"

[deps]
LegendrePolynomials = "3db4a2ba-fc88-11e8-3e01-49c72059a882"
LinearAlgebra = "37e2e46d-f89d-539d-b4ee-838fcccc9c8e"
Requires = "ae029012-a4dd-5104-9daa-d747884805df"
SpecialFunctions = "276daf66-3868-5448-9aa4-cd146d93841b"
StaticArrays = "90137ffa-7385-5640-81b9-e52037218182"

[compat]
<<<<<<< HEAD
LegendrePolynomials = "0.3"
=======
StaticArrays = "1"
>>>>>>> e06ac053
julia = "1"

[extras]
Test = "8dfed614-e22c-5e08-85e1-65c5234f0b40"

[targets]
test = ["Test"]<|MERGE_RESOLUTION|>--- conflicted
+++ resolved
@@ -11,11 +11,8 @@
 StaticArrays = "90137ffa-7385-5640-81b9-e52037218182"
 
 [compat]
-<<<<<<< HEAD
 LegendrePolynomials = "0.3"
-=======
 StaticArrays = "1"
->>>>>>> e06ac053
 julia = "1"
 
 [extras]
